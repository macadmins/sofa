--- conflicted
+++ resolved
@@ -12,64 +12,6 @@
       <title>SOFA</title>
       <link>https://sofa.macadmins.io/</link>
     </image>
-<<<<<<< HEAD
-    <language>en</language>
-    <lastBuildDate>Wed, 17 Sep 2025 00:50:33 +0000</lastBuildDate>
-    <item>
-      <title>XProtect Plist Config 5315</title>
-      <link>https://sofa.macadmins.io/</link>
-      <guid isPermaLink="false">XProtect_Config_5315</guid>
-      <pubDate>Tue, 16 Sep 2025 17:21:06 +0000</pubDate>
-    </item>
-    <item>
-      <title>iOS 16.7.12 and iPadOS 16.7.12</title>
-      <link>https://sofa.macadmins.io/</link>
-      <description>Vulnerabilities Addressed: 1&lt;br&gt;Exploited CVE(s): 1&lt;br&gt;Days to Prev. Release: 168</description>
-      <guid isPermaLink="false">iOS_OS_16.7.12</guid>
-      <pubDate>Mon, 15 Sep 2025 00:00:00 +0000</pubDate>
-    </item>
-    <item>
-      <title>iOS 18.7 and iPadOS 18.7</title>
-      <link>https://sofa.macadmins.io/</link>
-      <description>Vulnerabilities Addressed: 12&lt;br&gt;Exploited CVE(s): 0&lt;br&gt;Days to Prev. Release: 26</description>
-      <guid isPermaLink="false">iOS_OS_18.7</guid>
-      <pubDate>Mon, 15 Sep 2025 00:00:00 +0000</pubDate>
-    </item>
-    <item>
-      <title>macOS Tahoe 26</title>
-      <link>https://sofa.macadmins.io/</link>
-      <description>Vulnerabilities Addressed: 77&lt;br&gt;Exploited CVE(s): 0&lt;br&gt;Days to Prev. Release: 0</description>
-      <guid isPermaLink="false">iOS_OS_26.0</guid>
-      <pubDate>Mon, 15 Sep 2025 00:00:00 +0000</pubDate>
-    </item>
-    <item>
-      <title>iOS 26 and iPadOS 26</title>
-      <link>https://sofa.macadmins.io/</link>
-      <description>Vulnerabilities Addressed: 27&lt;br&gt;Exploited CVE(s): 0&lt;br&gt;Days to Prev. Release: 0</description>
-      <guid isPermaLink="false">iOS_OS_26.0</guid>
-      <pubDate>Mon, 15 Sep 2025 00:00:00 +0000</pubDate>
-    </item>
-    <item>
-      <title>macOS Sonoma 14.8</title>
-      <link>https://sofa.macadmins.io/</link>
-      <description>Vulnerabilities Addressed: 39&lt;br&gt;Exploited CVE(s): 0&lt;br&gt;Days to Prev. Release: 26</description>
-      <guid isPermaLink="false">macOS_OS_14.8</guid>
-      <pubDate>Mon, 15 Sep 2025 00:00:00 +0000</pubDate>
-    </item>
-    <item>
-      <title>macOS Sequoia 15.7</title>
-      <link>https://sofa.macadmins.io/</link>
-      <description>Vulnerabilities Addressed: 35&lt;br&gt;Exploited CVE(s): 0&lt;br&gt;Days to Prev. Release: 26</description>
-      <guid isPermaLink="false">macOS_OS_15.7</guid>
-      <pubDate>Mon, 15 Sep 2025 00:00:00 +0000</pubDate>
-    </item>
-    <item>
-      <title>macOS Tahoe 26</title>
-      <link>https://sofa.macadmins.io/</link>
-      <description>Vulnerabilities Addressed: 77&lt;br&gt;Exploited CVE(s): 0&lt;br&gt;Days to Prev. Release: 0</description>
-      <guid isPermaLink="false">macOS_OS_26.0</guid>
-      <pubDate>Mon, 15 Sep 2025 00:00:00 +0000</pubDate>
-=======
     <item>
       <title>XProtect Plugin Service 74</title>
       <link>https://support.apple.com/en-us/100100</link>
@@ -104,7 +46,6 @@
       <description>Malware signature definitions updated to version 5313</description>
       <guid isPermaLink="false">XProtect_config_5313</guid>
       <pubDate>Wed, 03 Sep 2025 17:01:27 +0000</pubDate>
->>>>>>> 4f12b79e
     </item>
     <item>
       <title>iOS 26 beta 9 (23A5336a)</title>
